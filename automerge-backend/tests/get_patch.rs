--- conflicted
+++ resolved
@@ -56,13 +56,8 @@
         can_redo: false,
         deps: vec![change2.hash],
         diffs: Some(Diff::Map(MapDiff {
-<<<<<<< HEAD
-            object_id: ObjectID::Root.to_string(),
-            obj_type: MapType::Map,
-=======
-            object_id: ObjectID::Root,
-            obj_type: ObjType::Map,
->>>>>>> ab71d014
+            object_id: ObjectID::Root,
+            obj_type: MapType::Map,
             props: hashmap! {
                 "bird".into() => hashmap!{
                     "2@ec28cfbcdb9e4f32ad24b3c776e651b0".try_into().unwrap() => Diff::Value("blackbird".into())
@@ -127,13 +122,8 @@
         can_redo: false,
         deps: vec![change1.hash, change2.hash],
         diffs: Some(Diff::Map(MapDiff {
-<<<<<<< HEAD
-            object_id: ObjectID::Root.to_string(),
-            obj_type: MapType::Map,
-=======
-            object_id: ObjectID::Root,
-            obj_type: ObjType::Map,
->>>>>>> ab71d014
+            object_id: ObjectID::Root,
+            obj_type: MapType::Map,
             props: hashmap! {
                 "bird".into() => hashmap!{
                     "1@111111".try_into().unwrap() => Diff::Value("magpie".into()),
@@ -197,13 +187,8 @@
         can_redo: false,
         deps: vec![change2.hash],
         diffs: Some(Diff::Map(MapDiff {
-<<<<<<< HEAD
-            object_id: ObjectID::Root.to_string(),
-            obj_type: MapType::Map,
-=======
-            object_id: ObjectID::Root,
-            obj_type: ObjType::Map,
->>>>>>> ab71d014
+            object_id: ObjectID::Root,
+            obj_type: MapType::Map,
             props: hashmap! {
                 "counter".into() => hashmap!{
                     "1@46c92088e4484ae5945dc63bf606a4a5".try_into().unwrap() => Diff::Value(Value::Counter(3))
@@ -284,23 +269,13 @@
         can_redo: false,
         deps: vec![change2.hash],
         diffs: Some(Diff::Map(MapDiff {
-<<<<<<< HEAD
-            object_id: ObjectID::Root.to_string(),
-            obj_type: MapType::Map,
-            props: hashmap! {
-                "birds".into() => hashmap!{
-                    "1@06148f9422cb40579fd02f1975c34a51".into() => Diff::Map(MapDiff{
-                        object_id: "1@06148f9422cb40579fd02f1975c34a51".into(),
-                        obj_type: MapType::Map,
-=======
-            object_id: ObjectID::Root,
-            obj_type: ObjType::Map,
+            object_id: ObjectID::Root,
+            obj_type: MapType::Map,
             props: hashmap! {
                 "birds".into() => hashmap!{
                     "1@06148f9422cb40579fd02f1975c34a51".try_into().unwrap() => Diff::Map(MapDiff{
                         object_id: "1@06148f9422cb40579fd02f1975c34a51".try_into().unwrap(),
-                        obj_type: ObjType::Map,
->>>>>>> ab71d014
+                        obj_type: MapType::Map,
                         props: hashmap!{
                             "sparrows".into() => hashmap!{
                                 "4@06148f9422cb40579fd02f1975c34a51".try_into().unwrap() => Diff::Value(Value::F64(15.0))
@@ -358,23 +333,13 @@
         seq: None,
         deps: vec![change1.hash],
         diffs: Some(Diff::Map(MapDiff {
-<<<<<<< HEAD
-            object_id: ObjectID::Root.to_string(),
-            obj_type: MapType::Map,
-            props: hashmap! {
-                "birds".into() => hashmap!{
-                    "1@90bf7df682f747fa82ac604b35010906".into() => Diff::Seq(SeqDiff{
-                        object_id: "1@90bf7df682f747fa82ac604b35010906".into(),
-                        obj_type: SequenceType::List,
-=======
-            object_id: ObjectID::Root,
-            obj_type: ObjType::Map,
+            object_id: ObjectID::Root,
+            obj_type: MapType::Map,
             props: hashmap! {
                 "birds".into() => hashmap!{
                     "1@90bf7df682f747fa82ac604b35010906".try_into().unwrap() => Diff::Seq(SeqDiff{
                         object_id: "1@90bf7df682f747fa82ac604b35010906".try_into().unwrap(),
-                        obj_type: ObjType::List,
->>>>>>> ab71d014
+                        obj_type: SequenceType::List,
                         edits: vec![DiffEdit::Insert { index :0 }],
                         props: hashmap!{
                             0 => hashmap!{
@@ -447,35 +412,19 @@
         seq: None,
         deps: vec![change1.hash],
         diffs: Some(Diff::Map(MapDiff {
-<<<<<<< HEAD
-            object_id: ObjectID::Root.to_string(),
-            obj_type: MapType::Map,
-            props: hashmap! {
-                "todos".into() => hashmap!{
-                    "1@6caaa2e433de42ae9c3fa65c9ff3f03e".into() => Diff::Seq(SeqDiff{
-                        object_id: "1@6caaa2e433de42ae9c3fa65c9ff3f03e".into(),
-                        obj_type: SequenceType::List,
-                        edits: vec![DiffEdit::Insert{index: 0}],
-                        props: hashmap!{
-                            0 => hashmap!{
-                                "2@6caaa2e433de42ae9c3fa65c9ff3f03e".into() => Diff::Map(MapDiff{
-                                    object_id: "2@6caaa2e433de42ae9c3fa65c9ff3f03e".into(),
-                                    obj_type: MapType::Map,
-=======
-            object_id: ObjectID::Root,
-            obj_type: ObjType::Map,
+            object_id: ObjectID::Root,
+            obj_type: MapType::Map,
             props: hashmap! {
                 "todos".into() => hashmap!{
                     "1@6caaa2e433de42ae9c3fa65c9ff3f03e".try_into().unwrap() => Diff::Seq(SeqDiff{
                         object_id: "1@6caaa2e433de42ae9c3fa65c9ff3f03e".try_into().unwrap(),
-                        obj_type: ObjType::List,
+                        obj_type: SequenceType::List,
                         edits: vec![DiffEdit::Insert{index: 0}],
                         props: hashmap!{
                             0 => hashmap!{
                                 "2@6caaa2e433de42ae9c3fa65c9ff3f03e".try_into().unwrap() => Diff::Map(MapDiff{
                                     object_id: "2@6caaa2e433de42ae9c3fa65c9ff3f03e".try_into().unwrap(),
-                                    obj_type: ObjType::Map,
->>>>>>> ab71d014
+                                    obj_type: MapType::Map,
                                     props: hashmap!{
                                         "title".into() => hashmap!{
                                             "3@6caaa2e433de42ae9c3fa65c9ff3f03e".try_into().unwrap() => Diff::Value("water plants".into()),
@@ -530,13 +479,8 @@
         seq: None,
         deps: vec![change1.hash],
         diffs: Some(Diff::Map(MapDiff {
-<<<<<<< HEAD
-            object_id: ObjectID::Root.to_string(),
-            obj_type: MapType::Map,
-=======
-            object_id: ObjectID::Root,
-            obj_type: ObjType::Map,
->>>>>>> ab71d014
+            object_id: ObjectID::Root,
+            obj_type: MapType::Map,
             props: hashmap! {
                 "now".into() => hashmap!{
                     "1@90f5dd5d4f524e95ad5929e08d1194f1".try_into().unwrap() => Diff::Value(Value::Timestamp(1_586_541_033_457))
@@ -591,23 +535,13 @@
         seq: None,
         deps: vec![change1.hash],
         diffs: Some(Diff::Map(MapDiff {
-<<<<<<< HEAD
-            object_id: ObjectID::Root.to_string(),
-            obj_type: MapType::Map,
-            props: hashmap! {
-                "list".into() => hashmap!{
-                    "1@08b050f976a249349021a2e63d99c8e8".into() => Diff::Seq(SeqDiff{
-                        object_id: "1@08b050f976a249349021a2e63d99c8e8".into(),
-                        obj_type: SequenceType::List,
-=======
-            object_id: ObjectID::Root,
-            obj_type: ObjType::Map,
+            object_id: ObjectID::Root,
+            obj_type: MapType::Map,
             props: hashmap! {
                 "list".into() => hashmap!{
                     "1@08b050f976a249349021a2e63d99c8e8".try_into().unwrap() => Diff::Seq(SeqDiff{
                         object_id: "1@08b050f976a249349021a2e63d99c8e8".try_into().unwrap(),
-                        obj_type: ObjType::List,
->>>>>>> ab71d014
+                        obj_type: SequenceType::List,
                         edits: vec![DiffEdit::Insert {index: 0}],
                         props: hashmap!{
                             0 => hashmap!{
