--- conflicted
+++ resolved
@@ -39,11 +39,7 @@
 
     pub fn is_seq(&self) -> bool {
         match self.obj_type {
-<<<<<<< HEAD
-            ObjType::Sequence(_) => true,
-=======
-            amp::ObjType::Text | amp::ObjType::List => true,
->>>>>>> ab71d014
+            amp::ObjType::Sequence(_) => true,
             _ => false,
         }
     }
