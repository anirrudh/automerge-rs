--- conflicted
+++ resolved
@@ -60,9 +60,6 @@
         }
     }
 
-<<<<<<< HEAD
-    fn handle_assign_op(
-=======
     fn generate_diffs(&self) -> Vec<Diff> {
         let mut diffs = Vec::new();
 
@@ -109,8 +106,7 @@
         diffs
     }
 
-    fn handle_mutating_op(
->>>>>>> 7118117d
+    fn handle_assign_op(
         &mut self,
         op: OperationWithMetadata,
         actor_histories: &ActorHistories,
@@ -131,13 +127,8 @@
                 .operations_by_elemid
                 .entry(elem_id.clone())
                 .or_insert_with(ConcurrentOperations::new);
-<<<<<<< HEAD
             let undo_ops = mutable_ops.incorporate_new_op(op.clone(), actor_histories)?;
             (undo_ops, mutable_ops.clone())
-=======
-            mutable_ops.incorporate_new_op(op, actor_histories)?;
-            mutable_ops.clone()
->>>>>>> 7118117d
         };
 
         let ops_in_order_after_this_op =
@@ -255,9 +246,6 @@
         }
     }
 
-<<<<<<< HEAD
-    fn handle_assign_op(
-=======
     fn generate_diffs(&self) -> Vec<Diff> {
         let mut diffs = Vec::new();
         if self.object_id != ObjectID::Root {
@@ -277,8 +265,7 @@
         diffs
     }
 
-    fn handle_mutating_op(
->>>>>>> 7118117d
+    fn handle_assign_op(
         &mut self,
         op_with_metadata: OperationWithMetadata,
         actor_histories: &ActorHistories,
@@ -292,7 +279,6 @@
             let undo_ops = mutable_ops.incorporate_new_op(op_with_metadata, actor_histories)?;
             (undo_ops, mutable_ops.clone())
         };
-<<<<<<< HEAD
         Ok((
             Some(
                 ops.active_op()
@@ -338,50 +324,6 @@
                     }),
             ),
             undo_ops,
-=======
-        Ok(Some(
-            ops.active_op()
-                .map(|op| {
-                    let action = match &op.operation {
-                        Operation::Set {
-                            object_id,
-                            key,
-                            value,
-                            datatype,
-                        } => DiffAction::SetMapKey(
-                            object_id.clone(),
-                            self.map_type.clone(),
-                            key.clone(),
-                            ElementValue::Primitive(value.clone()),
-                            datatype.clone(),
-                        ),
-                        Operation::Link {
-                            object_id,
-                            key,
-                            value,
-                        } => DiffAction::SetMapKey(
-                            object_id.clone(),
-                            self.map_type.clone(),
-                            key.clone(),
-                            ElementValue::Link(value.clone()),
-                            None,
-                        ),
-                        _ => panic!("Should not happen for objects"),
-                    };
-                    Diff {
-                        action,
-                        conflicts: ops.conflicts(),
-                    }
-                })
-                .unwrap_or_else(|| Diff {
-                    action: DiffAction::RemoveMapKey(
-                        self.object_id.clone(),
-                        self.map_type.clone(),
-                        key.clone(),
-                    ),
-                    conflicts: ops.conflicts(),
-                }),
->>>>>>> 7118117d
         ))
     }
 }
@@ -445,9 +387,10 @@
         }
     }
 
-<<<<<<< HEAD
     pub fn state_for_object_id(&self, object_id: &ObjectID) -> Option<&ObjectState> {
-=======
+        self.operations_by_object_id.get(object_id)
+    }
+
     pub fn generate_diffs(&self) -> Vec<Diff> {
         let mut diffs = Vec::new();
         let mut seen = HashSet::new();
@@ -470,11 +413,6 @@
         }
 
         diffs.iter().rev().flatten().cloned().collect()
-    }
-
-    pub fn history_for_object_id(&self, object_id: &ObjectID) -> Option<&ObjectState> {
->>>>>>> 7118117d
-        self.operations_by_object_id.get(object_id)
     }
 
     /// Get the ConcurrentOperations instance corresponding to a key in an
@@ -514,7 +452,6 @@
                 let object = ObjectState::new_map(MapType::Map, object_id.clone());
                 self.operations_by_object_id
                     .insert(object_id.clone(), object);
-<<<<<<< HEAD
                 (
                     Some(Diff {
                         action: DiffAction::CreateMap(object_id.clone(), MapType::Map),
@@ -522,18 +459,11 @@
                     }),
                     Vec::new(),
                 )
-=======
-                Some(Diff {
-                    action: DiffAction::CreateMap(object_id, MapType::Map),
-                    conflicts: Vec::new(),
-                })
->>>>>>> 7118117d
             }
             Operation::MakeTable { object_id } => {
                 let object = ObjectState::new_map(MapType::Table, object_id.clone());
                 self.operations_by_object_id
                     .insert(object_id.clone(), object);
-<<<<<<< HEAD
                 (
                     Some(Diff {
                         action: DiffAction::CreateMap(object_id.clone(), MapType::Table),
@@ -541,18 +471,11 @@
                     }),
                     Vec::new(),
                 )
-=======
-                Some(Diff {
-                    action: DiffAction::CreateMap(object_id, MapType::Table),
-                    conflicts: Vec::new(),
-                })
->>>>>>> 7118117d
             }
             Operation::MakeList { object_id } => {
                 let object = ObjectState::new_sequence(SequenceType::List, object_id.clone());
                 self.operations_by_object_id
                     .insert(object_id.clone(), object);
-<<<<<<< HEAD
                 (
                     Some(Diff {
                         action: DiffAction::CreateList(object_id.clone(), SequenceType::List),
@@ -560,18 +483,11 @@
                     }),
                     Vec::new(),
                 )
-=======
-                Some(Diff {
-                    action: DiffAction::CreateList(object_id, SequenceType::List),
-                    conflicts: Vec::new(),
-                })
->>>>>>> 7118117d
             }
             Operation::MakeText { object_id } => {
                 let object = ObjectState::new_sequence(SequenceType::Text, object_id.clone());
                 self.operations_by_object_id
                     .insert(object_id.clone(), object);
-<<<<<<< HEAD
                 (
                     Some(Diff {
                         action: DiffAction::CreateList(object_id.clone(), SequenceType::Text),
@@ -579,12 +495,6 @@
                     }),
                     Vec::new(),
                 )
-=======
-                Some(Diff {
-                    action: DiffAction::CreateList(object_id, SequenceType::Text),
-                    conflicts: Vec::new(),
-                })
->>>>>>> 7118117d
             }
             Operation::Link {
                 ref object_id,
